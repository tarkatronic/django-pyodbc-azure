--- conflicted
+++ resolved
@@ -231,7 +231,6 @@
 
         conn = Database.connect(connstr, unicode_results=unicode_results)
 
-<<<<<<< HEAD
         drv_name = conn.getinfo(Database.SQL_DRIVER_NAME).upper()
 
         driver_is_freetds = drv_name.startswith('LIBTDSODBC')
@@ -239,7 +238,7 @@
             self.use_legacy_datetime = True
             self.supports_mars = False
 
-        ms_drv_names = re.compile('^((LIB)?SQLN?CLI|LIBMSODBCSQL)')
+        ms_drv_names = re.compile('^(LIB)?(SQLN?CLI|MSODBCSQL)')
 
         if drv_name == 'SQLSRV32.DLL' or ms_drv_names.match(drv_name):
             self.driver_needs_utf8 = False
@@ -319,68 +318,6 @@
     def _cursor_closed(self, cursor):
         if not self.supports_mars:
             self.open_cursor = None
-=======
-            if self.MARS_Connection:
-                cstr_parts.append('MARS_Connection=yes')
-                
-            if 'extra_params' in options:
-                cstr_parts.append(options['extra_params'])
-
-            connstr = ';'.join(cstr_parts)
-            autocommit = options.get('autocommit', False)
-            if self.unicode_results:
-                self.connection = Database.connect(connstr, \
-                        autocommit=autocommit, \
-                        unicode_results='True')
-            else:
-                self.connection = Database.connect(connstr, \
-                        autocommit=autocommit)
-            connection_created.send(sender=self.__class__, connection=self)
-
-        cursor = self.connection.cursor()
-        if new_conn:
-            # Set date format for the connection. Also, make sure Sunday is
-            # considered the first day of the week (to be consistent with the
-            # Django convention for the 'week_day' Django lookup) if the user
-            # hasn't told us otherwise
-            cursor.execute("SET DATEFORMAT ymd; SET DATEFIRST %s" % self.datefirst)
-
-            self.drv_name = self.connection.getinfo(Database.SQL_DRIVER_NAME).upper()
-
-            freetds = self.drv_name.startswith('LIBTDSODBC')
-            if freetds:
-                self.use_legacy_datetime = True
-
-            if self.ops.sql_server_ver < 2008:
-                self.use_legacy_datetime = True
-                self.features.has_bulk_insert = False
-
-            if self.use_legacy_datetime:
-                types = self.creation.data_types
-                types['DateField'] = types['DateTimeField'] = types['TimeField'] = 'datetime'
-                self.features.supports_microsecond_precision = False
-                self.features.supports_mixed_date_datetime_comparisons = True
-
-            ms_drv_names = re.compile('^(LIB)?(SQLN?CLI|MSODBCSQL)')
-            if self.driver_needs_utf8 is None:
-                self.driver_needs_utf8 = False
-                if self.drv_name == 'SQLSRV32.DLL' or ms_drv_names.match(self.drv_name):
-                    self.driver_needs_utf8 = False
-
-            # http://msdn.microsoft.com/en-us/library/ms131686.aspx
-            if self.MARS_Connection and ms_drv_names.match(self.drv_name):
-                # How to to activate it: Add 'MARS_Connection': True
-                # to the OPTIONS dictionary setting
-                self.features.can_use_chunked_reads = True
-
-            # FreeTDS can't execute some sql queries like CREATE DATABASE etc.
-            # in multi-statement, so we need to commit the above SQL sentence(s)
-            # to avoid this
-            if freetds and not self.connection.autocommit:
-                self.connection.commit()
-
-        return CursorWrapper(cursor, self)
->>>>>>> 0a9b9a90
 
     def _execute_foreach(self, sql, table_names=None):
         cursor = self.cursor()
