--- conflicted
+++ resolved
@@ -72,25 +72,6 @@
 
 class DatabaseWrapper(BaseDatabaseWrapper):
     _DJANGO_VERSION = _DJANGO_VERSION
-<<<<<<< HEAD
-=======
-
-    drv_name = None
-    driver_needs_utf8 = None
-    supports_mars = False
-    unicode_results = False
-    datefirst = 7
-    use_legacy_datetime = False
-    connection_recovery_interval_msec = 0.0
-
-    # Collations:       http://msdn2.microsoft.com/en-us/library/ms184391.aspx
-    #                   http://msdn2.microsoft.com/en-us/library/ms179886.aspx
-    # T-SQL LIKE:       http://msdn2.microsoft.com/en-us/library/ms179859.aspx
-    # Full-Text search: http://msdn2.microsoft.com/en-us/library/ms142571.aspx
-    #   CONTAINS:       http://msdn2.microsoft.com/en-us/library/ms187787.aspx
-    #   FREETEXT:       http://msdn2.microsoft.com/en-us/library/ms176078.aspx
-
->>>>>>> 3a6eb4e2
     vendor = 'microsoft'
     operators = {
         # Since '=' is used not only for string comparision there is no way
@@ -124,11 +105,10 @@
     def __init__(self, *args, **kwargs):
         super(DatabaseWrapper, self).__init__(*args, **kwargs)
 
-<<<<<<< HEAD
         opts = self.settings_dict["OPTIONS"]
 
         # capability for multiple result sets or cursors
-        self.supports_mars = opts.get('MARS_Connection', False)
+        self.supports_mars = False
         self.open_cursor = None
 
         # Some drivers need unicode encoded as UTF8. If this is left as
@@ -159,48 +139,6 @@
             self.operators.update(ops)
 
         self.features = DatabaseFeatures(self)
-=======
-        options = self.settings_dict.get('OPTIONS', None)
-
-        if options:
-            self.datefirst = options.get('datefirst', 7)
-            self.unicode_results = options.get('unicode_results', False)
-            
-            # Some drivers need unicode encoded as UTF8. If this is left as
-            # None, it will be determined based on the driver, namely it'll be
-            # False if the driver is a windows driver and True otherwise.
-            #
-            # However, recent versions of FreeTDS and pyodbc (0.91 and 3.0.6 as
-            # of writing) are perfectly okay being fed unicode, which is why
-            # this option is configurable.
-            self.driver_needs_utf8 = options.get('driver_needs_utf8', None)
-
-            # data type compatibility to databases created by old django-pyodbc
-            self.use_legacy_datetime = options.get('use_legacy_datetime', False)
-
-            # interval to wait for recovery from network error
-            interval = options.get('connection_recovery_interval_msec', 0.0)
-            self.connection_recovery_interval_msec = float(interval) / 1000
-
-            # make lookup operators to be collation-sensitive if needed
-            self.collation = options.get('collation', None)
-            if self.collation:
-                self.operators = dict(self.__class__.operators)
-                ops = {}
-                for op in self.operators:
-                    sql = self.operators[op]
-                    if sql.startswith('LIKE '):
-                        ops[op] = '%s COLLATE %s' % (sql, self.collation)
-                self.operators.update(ops)
-
-        self.test_create = self.settings_dict.get('TEST_CREATE', True)
-
-        if _DJANGO_VERSION >= 13:
-            self.features = DatabaseFeatures(self)
-        else:
-            self.features = DatabaseFeatures()
-
->>>>>>> 3a6eb4e2
         self.ops = DatabaseOperations(self)
         self.client = DatabaseClient(self)
         self.creation = DatabaseCreation(self)
@@ -287,6 +225,8 @@
 
         cstr_parts.append('DATABASE=%s' % database)
 
+        if ms_drivers.match(driver) and not driver == "SQL Server":
+            self.supports_mars = True
         if self.supports_mars:
             cstr_parts.append('MARS_Connection=yes')
                 
@@ -298,18 +238,14 @@
 
         conn = Database.connect(connstr, unicode_results=unicode_results)
 
-<<<<<<< HEAD
         drv_name = conn.getinfo(Database.SQL_DRIVER_NAME).upper()
 
         driver_is_freetds = drv_name.startswith('LIBTDSODBC')
         driver_is_sqlsrv32 = drv_name == 'SQLSRV32.DLL'
         driver_is_snac9 = drv_name == 'SQLNCLI.DLL'
 
-        if driver_is_freetds or driver_is_sqlsrv32:
-            self.use_legacy_datetime = True
-            self.supports_mars = False
-        elif driver_is_snac9:
-            self.use_legacy_datetime = True
+        self.use_legacy_datetime = \
+            driver_is_freetds or driver_is_sqlsrv32 or driver_is_snac9
 
         ms_drv_names = re.compile('^(LIB)?(SQLN?CLI|MSODBCSQL)')
 
@@ -318,8 +254,6 @@
 
         # http://msdn.microsoft.com/en-us/library/ms131686.aspx
         if self.supports_mars and ms_drv_names.match(drv_name):
-            # How to to activate it: Add 'MARS_Connection': True
-            # to the OPTIONS dictionary setting
             self.features.can_use_chunked_reads = True
 
         # FreeTDS can't execute some sql queries like CREATE DATABASE etc.
@@ -391,70 +325,6 @@
     def _cursor_closed(self, cursor):
         if not self.supports_mars:
             self.open_cursor = None
-=======
-            if ms_drivers.match(driver) and not driver == 'SQL Server':
-                self.supports_mars = True
-            if self.supports_mars:
-                cstr_parts.append('MARS_Connection=yes')
-                
-            if 'extra_params' in options:
-                cstr_parts.append(options['extra_params'])
-
-            connstr = ';'.join(cstr_parts)
-            autocommit = options.get('autocommit', False)
-            if self.unicode_results:
-                self.connection = Database.connect(connstr, \
-                        autocommit=autocommit, \
-                        unicode_results='True')
-            else:
-                self.connection = Database.connect(connstr, \
-                        autocommit=autocommit)
-            connection_created.send(sender=self.__class__, connection=self)
-
-        cursor = self.connection.cursor()
-        if new_conn:
-            # Set date format for the connection. Also, make sure Sunday is
-            # considered the first day of the week (to be consistent with the
-            # Django convention for the 'week_day' Django lookup) if the user
-            # hasn't told us otherwise
-            cursor.execute("SET DATEFORMAT ymd; SET DATEFIRST %s" % self.datefirst)
-
-            self.drv_name = self.connection.getinfo(Database.SQL_DRIVER_NAME).upper()
-
-            driver_is_freetds = self.drv_name.startswith('LIBTDSODBC')
-            driver_is_sqlsrv32 = self.drv_name == 'SQLSRV32.DLL'
-            driver_is_snac9 = self.drv_name == "SQLNCLI.DLL"
-
-            self.use_legacy_datetime = \
-                driver_is_freetds or driver_is_sqlsrv32 or driver_is_snac9
-
-            if self.ops.sql_server_ver < 2008:
-                self.use_legacy_datetime = True
-                self.features.has_bulk_insert = False
-
-            if self.use_legacy_datetime:
-                self.creation.use_legacy_datetime()
-                self.features.supports_microsecond_precision = False
-                self.features.supports_mixed_date_datetime_comparisons = True
-
-            ms_drv_names = re.compile('^(LIB)?(SQLN?CLI|MSODBCSQL)')
-            if self.driver_needs_utf8 is None:
-                self.driver_needs_utf8 = False
-                if driver_is_sqlsrv32 or ms_drv_names.match(self.drv_name):
-                    self.driver_needs_utf8 = False
-
-            # http://msdn.microsoft.com/en-us/library/ms131686.aspx
-            if self.supports_mars and ms_drv_names.match(self.drv_name):
-                self.features.can_use_chunked_reads = True
-
-            # FreeTDS can't execute some sql queries like CREATE DATABASE etc.
-            # in multi-statement, so we need to commit the above SQL sentence(s)
-            # to avoid this
-            if driver_is_freetds and not self.connection.autocommit:
-                self.connection.commit()
-
-        return CursorWrapper(cursor, self)
->>>>>>> 3a6eb4e2
 
     def _execute_foreach(self, sql, table_names=None):
         cursor = self.cursor()
