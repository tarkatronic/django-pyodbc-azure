"""
MS SQL Server database backend for Django.
"""
import datetime
import logging
import os
import re
import sys

from django.core.exceptions import ImproperlyConfigured

try:
    import pyodbc as Database
except ImportError as e:
    raise ImproperlyConfigured("Error loading pyodbc module: %s" % e)

pyodbc_ver = tuple(map(int, Database.version.split('.')[:2]))
if pyodbc_ver < (3, 0):
    raise ImproperlyConfigured("pyodbc 3.0 or newer is required; you have %s" % Database.version)

from django.conf import settings
<<<<<<< HEAD
from django.db.backends import *
from django.utils.functional import cached_property
from django.utils.six import binary_type, text_type
from django.utils.timezone import utc
=======
from django.utils.encoding import smart_str
>>>>>>> 32959282
from django import VERSION as DjangoVersion
if DjangoVersion[:2] == (1,6):
    _DJANGO_VERSION = 16
else:
    raise ImproperlyConfigured("Django %d.%d is not supported." % DjangoVersion[:2])

if hasattr(settings, 'DATABASE_CONNECTION_POOLING'):
    if not settings.DATABASE_CONNECTION_POOLING:
        Database.pooling = False

from sql_server.pyodbc.operations import DatabaseOperations
from sql_server.pyodbc.client import DatabaseClient
from sql_server.pyodbc.creation import DatabaseCreation
from sql_server.pyodbc.introspection import DatabaseIntrospection

logger = logging.getLogger('django.db.backends')

EDITION_AZURE_SQL_DB = 5


class DatabaseFeatures(BaseDatabaseFeatures):
    allow_sliced_subqueries = False
    can_return_id_from_insert = True
    can_use_chunked_reads = False
    has_bulk_insert = True
    has_real_datatype = True
    has_select_for_update = True
    has_select_for_update_nowait = True
    has_zoneinfo_database = False
    ignores_nulls_in_unique_constraints = False
    needs_datetime_string_cast = False
    supports_1000_query_parameters = False
    supports_paramstyle_pyformat = 'pyformat' in Database.paramstyle
    supports_regex_backreferencing = False
    supports_sequence_reset = False
    supports_subqueries_in_group_by = False
    supports_tablespaces = True
    supports_timezones = False
    supports_transactions = True
    uses_savepoints = True

class DatabaseWrapper(BaseDatabaseWrapper):
    _DJANGO_VERSION = _DJANGO_VERSION
    vendor = 'microsoft'
    operators = {
        # Since '=' is used not only for string comparision there is no way
        # to make it case (in)sensitive.
        'exact': '= %s',
        'iexact': "= UPPER(%s)",
        'contains': "LIKE %s ESCAPE '\\'",
        'icontains': "LIKE UPPER(%s) ESCAPE '\\'",
        'gt': '> %s',
        'gte': '>= %s',
        'lt': '< %s',
        'lte': '<= %s',
        'startswith': "LIKE %s ESCAPE '\\'",
        'endswith': "LIKE %s ESCAPE '\\'",
        'istartswith': "LIKE UPPER(%s) ESCAPE '\\'",
        'iendswith': "LIKE UPPER(%s) ESCAPE '\\'",
    }
    _codes_for_networkerror = (
        '08S01',
        '08S02',
    )
    _sql_server_versions = {
        9: 2005,
        10: 2008,
        11: 2012,
    }

    Database = Database

    def __init__(self, *args, **kwargs):
        super(DatabaseWrapper, self).__init__(*args, **kwargs)

        opts = self.settings_dict["OPTIONS"]

        # capability for multiple result sets or cursors
        self.supports_mars = opts.get('MARS_Connection', False)
        self.open_cursor = None

        # Some drivers need unicode encoded as UTF8. If this is left as
        # None, it will be determined based on the driver, namely it'll be
        # False if the driver is a windows driver and True otherwise.
        #
        # However, recent versions of FreeTDS and pyodbc (0.91 and 3.0.6 as
        # of writing) are perfectly okay being fed unicode, which is why
        # this option is configurable.
        self.driver_needs_utf8 = opts.get('driver_needs_utf8', False)

        # data type compatibility to databases created by old django-pyodbc
        self.use_legacy_datetime = opts.get('use_legacy_datetime', False)

        # interval to wait for recovery from network error
        interval = opts.get('connection_recovery_interval_msec', 0.0)
        self.connection_recovery_interval_msec = float(interval) / 1000

        # make lookup operators to be collation-sensitive if needed
        collation = opts.get('collation', None)
        if collation:
            self.operators = dict(self.__class__.operators)
            ops = {}
            for op in self.operators:
                sql = self.operators[op]
                if sql.startswith('LIKE '):
                    ops[op] = '%s COLLATE %s' % (sql, collation)
            self.operators.update(ops)

        self.features = DatabaseFeatures(self)
        self.ops = DatabaseOperations(self)
        self.client = DatabaseClient(self)
        self.creation = DatabaseCreation(self)
        self.introspection = DatabaseIntrospection(self)
        self.validation = BaseDatabaseValidation(self)

    def close(self):
        self.validate_thread_sharing()
        if self.connection is None:
            return
        if self.open_cursor:
            try:
                self.open_cursor.close()
            except:
                pass

        try:
            self.connection.close()
        except Database.Error:
            # In some cases (database restart, network connection lost etc...)
            # the connection to the database is lost without giving Django a
            # notification. If we don't set self.connection to None, the error
            # will occur a every request.
            logger.warning('pyodbc error while closing the connection.',
                           exc_info=sys.exc_info())
            raise
        finally:
            self.connection = None
            self.open_cursor = None
            self.set_clean()

    def create_cursor(self):
        return CursorWrapper(self._create_cursor(), self)

    def get_connection_params(self):
        settings_dict = self.settings_dict
        if not settings_dict['NAME']:
            from django.core.exceptions import ImproperlyConfigured
            raise ImproperlyConfigured(
                "settings.DATABASES is improperly configured. "
                "Please supply the NAME value.")
        return settings_dict

    def get_new_connection(self, conn_params):
        database = conn_params['NAME']
        host = conn_params.get('HOST', 'localhost')
        user = conn_params.get('USER', None)
        password = conn_params.get('PASSWORD', None)
        port = conn_params.get('PORT', None)

        default_driver = 'SQL Server' if os.name == 'nt' else 'FreeTDS'
        options = conn_params.get('OPTIONS', {})
        driver = options.get('driver', default_driver)
        dsn = options.get('dsn', None)

        # Microsoft driver names assumed here are:
        # * SQL Server
        # * SQL Native Client
        # * SQL Server Native Client 10.0/11.0
        # * ODBC Driver 11 for SQL Server
        ms_drivers = re.compile('.*SQL (Server$|(Server )?Native Client)')

        cstr_parts = []
        if dsn:
            cstr_parts.append('DSN=%s' % dsn)
        else:
            # Only append DRIVER if DATABASE_ODBC_DSN hasn't been set
            cstr_parts.append('DRIVER={%s}' % driver)
            if ms_drivers.match(driver) or driver == 'FreeTDS' and \
                options.get('host_is_server', False):
                if port:
                    host += ';PORT=%s' % port
                cstr_parts.append('SERVER=%s' % host)
            else:
                cstr_parts.append('SERVERNAME=%s' % host)

        if user:
            cstr_parts.append('UID=%s;PWD=%s' % (user, password))
        else:
            if ms_drivers.match(driver):
                cstr_parts.append('Trusted_Connection=yes')
            else:
                cstr_parts.append('Integrated Security=SSPI')

        cstr_parts.append('DATABASE=%s' % database)

        if self.supports_mars:
            cstr_parts.append('MARS_Connection=yes')
                
        if options.get('extra_params', None):
            cstr_parts.append(options['extra_params'])

        connstr = ';'.join(cstr_parts)
        unicode_results = options.get('unicode_results', False)

        conn = Database.connect(connstr, unicode_results=unicode_results)

        drv_name = conn.getinfo(Database.SQL_DRIVER_NAME).upper()

        driver_is_freetds = drv_name.startswith('LIBTDSODBC')
        if driver_is_freetds:
            self.use_legacy_datetime = True
            self.supports_mars = False

        ms_drv_names = re.compile('^((LIB)?SQLN?CLI|LIBMSODBCSQL)')

        if drv_name == 'SQLSRV32.DLL' or ms_drv_names.match(drv_name):
            self.driver_needs_utf8 = False

        # http://msdn.microsoft.com/en-us/library/ms131686.aspx
        if self.supports_mars and ms_drv_names.match(drv_name):
            # How to to activate it: Add 'MARS_Connection': True
            # to the OPTIONS dictionary setting
            self.features.can_use_chunked_reads = True

        # FreeTDS can't execute some sql queries like CREATE DATABASE etc.
        # in multi-statement, so we need to commit the above SQL sentence(s)
        # to avoid this
        if driver_is_freetds and not conn_params['AUTOCOMMIT']:
            conn.commit()

        return conn

    def init_connection_state(self):
        if self.sql_server_version < 2008:
            self.use_legacy_datetime = True
            self.features.has_bulk_insert = False

        if self.use_legacy_datetime:
            self.creation.use_legacy_datetime()
            self.features.supports_microsecond_precision = False

        settings_dict = self.settings_dict
        cursor = self._create_cursor()

        # Set date format for the connection. Also, make sure Sunday is
        # considered the first day of the week (to be consistent with the
        # Django convention for the 'week_day' Django lookup) if the user
        # hasn't told us otherwise
        options = settings_dict.get('OPTIONS', {})
        datefirst = options.get('datefirst', 7)
        cursor.execute('SET DATEFORMAT ymd; SET DATEFIRST %s' % datefirst)

    def is_usable(self):
        try:
            # use a pyodbc cursor directly, bypassing Django's utilities.
            self._create_cursor().execute("SELECT 1")
        except Database.Error:
            return False
        else:
            return True

    @cached_property
    def sql_server_version(self):
        with self.temporary_connection():
            # use a pyodbc cursor directly, bypassing Django's utilities.
            cursor = self._create_cursor()
            cursor.execute("SELECT CAST(SERVERPROPERTY('ProductVersion') AS varchar)")
            ver = cursor.fetchone()[0]
            ver = int(ver.split('.')[0])
            if not ver in self._sql_server_versions:
                raise NotImplementedError('SQL Server v%d is not supported.' % ver)
            return self._sql_server_versions[ver]

    @cached_property
    def to_azure_sql_db(self):
        with self.temporary_connection():
            # use a pyodbc cursor directly, bypassing Django's utilities.
            cursor = self._create_cursor()
            cursor.execute("SELECT CAST(SERVERPROPERTY('EngineEdition') AS integer)")
            return cursor.fetchone()[0] == EDITION_AZURE_SQL_DB

    def _create_cursor(self):
        if self.supports_mars:
            cursor = self.connection.cursor()
        else:
            if not self.open_cursor:
                self.open_cursor = self.connection.cursor()
            cursor = self.open_cursor
        return cursor

    def _cursor_closed(self, cursor):
        if not self.supports_mars:
            self.open_cursor = None

    def _execute_foreach(self, sql, table_names=None):
        cursor = self.cursor()
        if not table_names:
            table_names = self.introspection.get_table_list(cursor)
        for table_name in table_names:
            cursor.execute(sql % self.ops.quote_name(table_name))

    def _on_error(self, e):
        if e.args[0] in self._codes_for_networkerror:
            try:
                # close the stale connection
                self.close()
                # wait a moment for recovery from network error
                import time
                time.sleep(self.connection_recovery_interval_msec)
            except:
                pass
            self.connection = None

    def _savepoint(self, sid):
        cursor = self.cursor()
        cursor.execute('SELECT @@TRANCOUNT')
        trancount = cursor.fetchone()[0]
        if trancount == 0:
            cursor.execute(self.ops.start_transaction_sql())
        cursor.execute(self.ops.savepoint_create_sql(sid))

    def _savepoint_commit(self, sid):
        # SQL Server has no support for partial commit in a transaction
        pass

    def _set_autocommit(self, autocommit):
        if autocommit:
            self.connection.commit()
        else:
            self.connection.rollback()
        self.connection.autocommit = autocommit

    def check_constraints(self, table_names=None):
        self._execute_foreach('ALTER TABLE %s WITH CHECK CHECK CONSTRAINT ALL',
                              table_names)

    def disable_constraint_checking(self):
        # Windows Azure SQL Database doesn't support sp_msforeachtable
        #cursor.execute('EXEC sp_msforeachtable "ALTER TABLE ? NOCHECK CONSTRAINT ALL"')
        self._execute_foreach('ALTER TABLE %s NOCHECK CONSTRAINT ALL')
        return True

    def enable_constraint_checking(self):
        # Windows Azure SQL Database doesn't support sp_msforeachtable
        #cursor.execute('EXEC sp_msforeachtable "ALTER TABLE ? WITH CHECK CHECK CONSTRAINT ALL"')
        self.check_constraints()

class CursorWrapper(object):
    """
    A wrapper around the pyodbc's cursor that takes in account a) some pyodbc
    DB-API 2.0 implementation and b) some common ODBC driver particularities.
    """
    def __init__(self, cursor, connection):
        self.cursor = cursor
        self.connection = connection
        self.driver_needs_utf8 = connection.driver_needs_utf8
        self.last_sql = ''
        self.last_params = ()

    def close(self):
        self.cursor.close()
        self.connection._cursor_closed(self)

    def format_sql(self, sql, n_params=0):
        if self.driver_needs_utf8 and isinstance(sql, text_type):
            # FreeTDS (and other ODBC drivers?) doesn't support Unicode
            # yet, so we need to encode the SQL clause itself in utf-8
            sql = smart_str(sql, 'utf-8')

        # pyodbc uses '?' instead of '%s' as parameter placeholder.
        if n_params > 0:
            sql = sql % tuple('?' * n_params)

        return sql

    def format_params(self, params):
        fp = []
        for p in params:
            if isinstance(p, text_type):
                if self.driver_needs_utf8:
                    # FreeTDS (and other ODBC drivers?) doesn't support Unicode
                    # yet, so we need to encode parameters in utf-8
                    fp.append(smart_str(p, 'utf-8'))
                else:
                    fp.append(p)

            elif isinstance(p, binary_type):
                fp.append(p)

            elif isinstance(p, type(True)):
                if p:
                    fp.append(1)
                else:
                    fp.append(0)

            else:
                fp.append(p)

        return tuple(fp)

    def execute(self, sql, params=()):
        self.last_sql = sql
        params = self.format_params(params)
        sql = self.format_sql(sql, len(params))
        self.last_params = params
        try:
            return self.cursor.execute(sql, params)
        except Database.Error as e:
            self.connection._on_error(e)
            raise

    def executemany(self, sql, params_list=()):
        if not params_list:
            return None
        raw_pll = params_list
        params_list = [self.format_params(p) for p in raw_pll]
        sql = self.format_sql(sql, len(params_list[0]))
        try:
            return self.cursor.executemany(sql, params_list)
        except Database.Error as e:
            self.connection._on_error(e)
            raise

    def format_rows(self, rows):
        return list(map(self.format_row, rows))

    def format_row(self, row):
        """
        Decode data coming from the database if needed and convert rows to tuples
        (pyodbc Rows are not sliceable).
        """
        if not (settings.USE_TZ or self.driver_needs_utf8):
            return row

        for i in range(len(row)):
            f = row[i]
            if isinstance(f, datetime.datetime):
                if settings.USE_TZ:
                    row[i] = f.replace(tzinfo=utc)
            elif self.driver_needs_utf8:
                # FreeTDS (and other ODBC drivers?) doesn't support Unicode
                # yet, so we need to decode utf-8 data coming from the DB
                if isinstance(f, binary_type):
                    row[i] = f.decode('utf-8')

        return row

    def fetchone(self):
        row = self.cursor.fetchone()
        if row is not None:
            row = self.format_row(row)
        return row

    def fetchmany(self, chunk):
        return self.format_rows(self.cursor.fetchmany(chunk))

    def fetchall(self):
        return self.format_rows(self.cursor.fetchall())

    def __getattr__(self, attr):
        if attr in self.__dict__:
            return self.__dict__[attr]
        return getattr(self.cursor, attr)

    def __iter__(self):
        return iter(self.cursor)<|MERGE_RESOLUTION|>--- conflicted
+++ resolved
@@ -19,14 +19,11 @@
     raise ImproperlyConfigured("pyodbc 3.0 or newer is required; you have %s" % Database.version)
 
 from django.conf import settings
-<<<<<<< HEAD
 from django.db.backends import *
+from django.utils.encoding import smart_str
 from django.utils.functional import cached_property
 from django.utils.six import binary_type, text_type
 from django.utils.timezone import utc
-=======
-from django.utils.encoding import smart_str
->>>>>>> 32959282
 from django import VERSION as DjangoVersion
 if DjangoVersion[:2] == (1,6):
     _DJANGO_VERSION = 16
