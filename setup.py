try:
    from setuptools import setup
except ImportError:
    from distutils.core import setup

CLASSIFIERS=[
    'Development Status :: 4 - Beta',
    'License :: OSI Approved :: BSD License',
    'Framework :: Django',
    'Programming Language :: Python',
    'Programming Language :: Python :: 2',
    'Programming Language :: Python :: 2.7',
    'Programming Language :: Python :: 3',
    'Programming Language :: Python :: 3.2',
    'Programming Language :: Python :: 3.3',
    'Programming Language :: Python :: 3.4',
    'Topic :: Internet :: WWW/HTTP',
]

setup(
    name='django-pyodbc-azure',
<<<<<<< HEAD
    version='1.2.4',
=======
    version='1.1.8',
>>>>>>> be625f80
    description='Django backend for Microsoft SQL Server and Azure SQL Database using pyodbc',
    long_description=open('README.rst').read(),
    author='Michiya Takahashi',
    author_email='michiya.takahashi@gmail.com',
    url='https://github.com/michiya/django-pyodbc-azure',
    license='BSD',
    packages=['sql_server', 'sql_server.pyodbc'],
    install_requires=[
        'Django>=1.7.4',
        'pyodbc>=3.0',
    ],
    classifiers=CLASSIFIERS,
    keywords='azure django',
)<|MERGE_RESOLUTION|>--- conflicted
+++ resolved
@@ -19,11 +19,7 @@
 
 setup(
     name='django-pyodbc-azure',
-<<<<<<< HEAD
-    version='1.2.4',
-=======
-    version='1.1.8',
->>>>>>> be625f80
+    version='1.2.5',
     description='Django backend for Microsoft SQL Server and Azure SQL Database using pyodbc',
     long_description=open('README.rst').read(),
     author='Michiya Takahashi',
