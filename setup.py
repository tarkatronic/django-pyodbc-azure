--- conflicted
+++ resolved
@@ -19,11 +19,7 @@
 
 setup(
     name='django-pyodbc-azure',
-<<<<<<< HEAD
-    version='1.2.0',
-=======
-    version='1.1.7',
->>>>>>> 78321b96
+    version='1.2.1',
     description='Django backend for Microsoft SQL Server and Azure SQL Database using pyodbc',
     long_description=open('README.rst').read(),
     author='Michiya Takahashi',
